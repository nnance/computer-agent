--- conflicted
+++ resolved
@@ -12,13 +12,8 @@
 
 Minor improvements and bug fixes that enhance the current functionality.
 
-<<<<<<< HEAD
 [x] **Helper Functions**: Move parseArgs, output handler, and tool runner to separate modules in the helpers directory
-[ ] **Output Handling**: Improve output handling for better formatting and readability for non-interactive mode
-=======
 [x] **Output Handling**: Improve output handling for better formatting and readability for non-interactive mode
-[ ] **Helper Functions**: Move parseArgs and tool runner to separate modules in the helpers directory
->>>>>>> ce0ae90d
 [ ] **Logging**: Implement structured logging system
 [ ] **Output Logging**: Remove hardcoded console logs and replace with a configurable logging system
 [x] **System Prompt**: Improve the default location of the system prompt and make it more customizable
