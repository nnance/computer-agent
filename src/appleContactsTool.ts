import { exec } from "node:child_process";
import { promisify } from "node:util";
import { z } from "zod";
import type { RunnableTool } from "./types.js";

export interface Contact {
	id: string;
	name: string;
	emails: string[];
	phones: string[];
	organization?: string;
	birthday?: string;
}

export class ContactsManager {
	private execAsync = promisify(exec);

	async executeAppleScript(script: string) {
		try {
			const { stdout, stderr } = await this.execAsync(
				`osascript -e '${script}'`,
			);
			if (stderr) console.error("AppleScript error:", stderr);
			return stdout.trim();
		} catch (error: unknown) {
			console.error("Error executing AppleScript:", (error as Error).message);
			return null;
		}
	}

	async searchContacts(query: string): Promise<Contact[] | null> {
		const script = `
      tell application "Contacts"
        set searchResults to ""
        repeat with p in people
          if (name of p contains "${query}") or (organization of p contains "${query}") then
            if searchResults is not "" then
              set searchResults to searchResults & ":::"
            end if
            set contactInfo to (id of p) & "|||" & (name of p) & "|||"
            set emailList to ""
            repeat with e in emails of p
              if emailList is not "" then
                set emailList to emailList & ","
              end if
              set emailList to emailList & (value of e)
            end repeat
            set contactInfo to contactInfo & emailList & "|||"
            set phoneList to ""
            repeat with ph in phones of p
              if phoneList is not "" then
                set phoneList to phoneList & ","
              end if
              set phoneList to phoneList & (value of ph)
            end repeat
            set contactInfo to contactInfo & phoneList & "|||" & (organization of p) & "|||"
            try
              set birthdayValue to birth date of p
              set contactInfo to contactInfo & (birthdayValue as string)
            on error
              set contactInfo to contactInfo & ""
            end try
            set searchResults to searchResults & contactInfo
          end if
        end repeat
        return searchResults
      end tell
    `;

		const result = await this.executeAppleScript(script);
		if (result) {
			const contactStrings = result.split(":::");
			const contacts: Contact[] = contactStrings.map((contactStr) => {
				const [id, name, emailsStr, phonesStr, organization, birthday] =
					contactStr.split("|||");
				return {
					id,
					name,
					emails: emailsStr ? emailsStr.split(",") : [],
					phones: phonesStr ? phonesStr.split(",") : [],
					organization: organization || undefined,
					birthday: birthday || undefined,
				} as Contact;
			});
			return contacts;
		}
		return null;
	}

	async createContact(
		name: string,
		email?: string,
		phone?: string,
		organization?: string,
		birthday?: string,
	) {
		const script = `
      tell application "Contacts"
        set newPerson to make new person with properties {name:"${name}"${organization ? `, organization:"${organization}"` : ""}}
        ${email ? `make new email at end of emails of newPerson with properties {value:"${email}"}` : ""}
        ${phone ? `make new phone at end of phones of newPerson with properties {value:"${phone}"}` : ""}
        ${birthday ? `set birth date of newPerson to date "${birthday}"` : ""}
        save
        return "Contact created: ${name}"
      end tell
    `;

		const result = await this.executeAppleScript(script);
		return result;
	}

	async listContacts(): Promise<Contact[] | null> {
		const script = `
      tell application "Contacts"
        set contactList to ""
        repeat with p in people
          if contactList is not "" then
            set contactList to contactList & ":::"
          end if
          set contactInfo to (id of p) & "|||" & (name of p) & "|||"
          set emailList to ""
          repeat with e in emails of p
            if emailList is not "" then
              set emailList to emailList & ","
            end if
            set emailList to emailList & (value of e)
          end repeat
          set contactInfo to contactInfo & emailList & "|||"
          set phoneList to ""
          repeat with ph in phones of p
            if phoneList is not "" then
              set phoneList to phoneList & ","
            end if
            set phoneList to phoneList & (value of ph)
          end repeat
          set contactInfo to contactInfo & phoneList & "|||" & (organization of p) & "|||"
          try
            set birthdayValue to birth date of p
            set contactInfo to contactInfo & (birthdayValue as string)
          on error
            set contactInfo to contactInfo & ""
          end try
          set contactList to contactList & contactInfo
        end repeat
        return contactList
      end tell
    `;

		const result = await this.executeAppleScript(script);
		if (result) {
			const contactStrings = result.split(":::");
			const contacts: Contact[] = contactStrings.map((contactStr) => {
				const [id, name, emailsStr, phonesStr, organization, birthday] =
					contactStr.split("|||");
				return {
					id,
					name,
					emails: emailsStr ? emailsStr.split(",") : [],
					phones: phonesStr ? phonesStr.split(",") : [],
					organization: organization || undefined,
					birthday: birthday || undefined,
				} as Contact;
			});
			return contacts;
		}
		return null;
	}

	async getContact(contactName: string): Promise<Contact | null> {
		const script = `
      tell application "Contacts"
        repeat with p in people
          if name of p is "${contactName}" then
            set contactInfo to (id of p) & "|||" & (name of p) & "|||"
            set emailList to ""
            repeat with e in emails of p
              if emailList is not "" then
                set emailList to emailList & ","
              end if
              set emailList to emailList & (value of e)
            end repeat
            set contactInfo to contactInfo & emailList & "|||"
            set phoneList to ""
            repeat with ph in phones of p
              if phoneList is not "" then
                set phoneList to phoneList & ","
              end if
              set phoneList to phoneList & (value of ph)
            end repeat
            set contactInfo to contactInfo & phoneList & "|||" & (organization of p) & "|||"
            try
              set birthdayValue to birth date of p
              set contactInfo to contactInfo & (birthdayValue as string)
            on error
              set contactInfo to contactInfo & ""
            end try
            return contactInfo
          end if
        end repeat
        return "Contact not found: ${contactName}"
      end tell
    `;

		const result = await this.executeAppleScript(script);
		if (result && !result.includes("Contact not found")) {
			const [id, name, emailsStr, phonesStr, organization, birthday] =
				result.split("|||");
			return {
				id,
				name,
				emails: emailsStr ? emailsStr.split(",") : [],
				phones: phonesStr ? phonesStr.split(",") : [],
				organization: organization || undefined,
				birthday: birthday || undefined,
			} as Contact;
		}
		return null;
	}
}

const SearchContactsInputSchema = z.object({
	query: z.string().describe("Query string to search for in contacts"),
});
export type SearchContactsInput = z.infer<typeof SearchContactsInputSchema>;

export function createSearchContacts(
	manager?: ContactsManager,
): RunnableTool<SearchContactsInput, Contact[] | null> {
	const contactsManager = manager || new ContactsManager();

	return {
		tool: {
			name: "searchContacts",
			description:
				"Search contacts in the Apple Contacts app by name or organization.",
			input_schema: {
				type: "object",
				properties: { query: { type: "string" } },
			},
		},
		input: SearchContactsInputSchema,
		run: async ({ query }) => {
			const result = await contactsManager.searchContacts(query);
			console.log(`Result: ${result ? "✓ Success" : "✗ Failed"}`);
			if (!result) {
				console.log(`Error: No contacts found or error occurred.`);
			} else {
				console.log(`Found ${result.length} contact(s).`);
			}
			return result;
		},
	};
}

export const searchContacts = createSearchContacts();

const CreateContactInputSchema = z.object({
	name: z.string().describe("Name of the new contact"),
	email: z.string().optional().describe("Email address of the contact"),
	phone: z.string().optional().describe("Phone number of the contact"),
	organization: z.string().optional().describe("Organization of the contact"),
	birthday: z
		.string()
		.optional()
		.describe(
			"Birthday of the contact in a format AppleScript understands (e.g., 'January 15, 1990')",
		),
});
export type CreateContactInput = z.infer<typeof CreateContactInputSchema>;

export function createCreateContact(
	manager?: ContactsManager,
): RunnableTool<CreateContactInput, string> {
	const contactsManager = manager || new ContactsManager();

	return {
		tool: {
			name: "createContact",
			description: "Create a new contact in the Apple Contacts app.",
			input_schema: {
				type: "object",
				properties: {
					name: { type: "string" },
					email: { type: "string", nullable: true },
					phone: { type: "string", nullable: true },
					organization: { type: "string", nullable: true },
					birthday: { type: "string", nullable: true },
				},
			},
		},
		input: CreateContactInputSchema,
		run: async ({ name, email, phone, organization, birthday }) => {
			const result = await contactsManager.createContact(
				name,
				email,
				phone,
				organization,
				birthday,
			);
			console.log(`Result: ${result ? "✓ Success" : "✗ Failed"}`);
			if (!result) {
				console.log(`Error creating contact.`);
				return "Error creating contact";
			}
			return result;
		},
	};
}

export const createContact = createCreateContact();

const ListContactsInputSchema = z.object({});
export type ListContactsInput = z.infer<typeof ListContactsInputSchema>;

<<<<<<< HEAD
export const listContacts: RunnableTool<ListContactsInput, Contact[] | null> = {
	tool: {
		name: "listContacts",
		description: "List all contacts in the Apple Contacts app.",
		input_schema: {
			type: "object",
			properties: {},
		},
	},
	input: ListContactsInputSchema,
	run: async () => {
		const manager = new ContactsManager();
		const result = await manager.listContacts();
		console.log(`Result: ${result ? "✓ Success" : "✗ Failed"}`);
		if (!result) {
			console.log(`Error: No contacts found or error occurred.`);
		} else {
			console.log(`Found ${result.length} contact(s).`);
		}
		return result;
	},
};
=======
export function createListContacts(
	manager?: ContactsManager,
): RunnableTool<ListContactsInput, Contact[] | null> {
	const contactsManager = manager || new ContactsManager();

	return {
		tool: {
			name: "listContacts",
			description: "List all contacts in the Apple Contacts app.",
			input_schema: {
				type: "object",
				properties: {},
			},
		},
		input: ListContactsInputSchema,
		run: async () => {
			const result = await contactsManager.listContacts();
			console.log(`Result: ${result ? "✓ Success" : "✗ Failed"}`);
			if (!result) {
				console.log(`Error: No contacts found or error occurred.`);
			} else {
				console.log(`Found ${result.length} contact(s).`);
			}
			return result;
		},
	};
}

export const listContacts = createListContacts();
>>>>>>> b0d6b236

const GetContactInputSchema = z.object({
	contactName: z.string().describe("Name of the contact to retrieve"),
});
export type GetContactInput = z.infer<typeof GetContactInputSchema>;

export function createGetContact(
	manager?: ContactsManager,
): RunnableTool<GetContactInput, Contact | null> {
	const contactsManager = manager || new ContactsManager();

	return {
		tool: {
			name: "getContact",
			description: "Get a specific contact by name from the Apple Contacts app.",
			input_schema: {
				type: "object",
				properties: { contactName: { type: "string" } },
			},
		},
		input: GetContactInputSchema,
		run: async ({ contactName }) => {
			const result = await contactsManager.getContact(contactName);
			console.log(`Result: ${result ? "✓ Success" : "✗ Failed"}`);
			if (!result) {
				console.log(`Error: Contact not found or error occurred.`);
				return null;
			}
			return result;
		},
	};
}

export const getContact = createGetContact();

export const appleContactsTools = [
	searchContacts,
	createContact,
	listContacts,
	getContact,
];<|MERGE_RESOLUTION|>--- conflicted
+++ resolved
@@ -312,30 +312,6 @@
 const ListContactsInputSchema = z.object({});
 export type ListContactsInput = z.infer<typeof ListContactsInputSchema>;
 
-<<<<<<< HEAD
-export const listContacts: RunnableTool<ListContactsInput, Contact[] | null> = {
-	tool: {
-		name: "listContacts",
-		description: "List all contacts in the Apple Contacts app.",
-		input_schema: {
-			type: "object",
-			properties: {},
-		},
-	},
-	input: ListContactsInputSchema,
-	run: async () => {
-		const manager = new ContactsManager();
-		const result = await manager.listContacts();
-		console.log(`Result: ${result ? "✓ Success" : "✗ Failed"}`);
-		if (!result) {
-			console.log(`Error: No contacts found or error occurred.`);
-		} else {
-			console.log(`Found ${result.length} contact(s).`);
-		}
-		return result;
-	},
-};
-=======
 export function createListContacts(
 	manager?: ContactsManager,
 ): RunnableTool<ListContactsInput, Contact[] | null> {
@@ -365,7 +341,6 @@
 }
 
 export const listContacts = createListContacts();
->>>>>>> b0d6b236
 
 const GetContactInputSchema = z.object({
 	contactName: z.string().describe("Name of the contact to retrieve"),
