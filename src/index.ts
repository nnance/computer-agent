import "dotenv/config";
import Anthropic from "@anthropic-ai/sdk";
<<<<<<< HEAD
import { isCancel, log, text } from "@clack/prompts";
import {
	createInteractiveOutput,
	createNonInteractiveOutput,
} from "./helpers/outputHandler.js";
import { parseArgs, showHelp } from "./helpers/parseArgs.js";
import { sendMessage } from "./helpers/toolRunner.js";
import { loadContext, stopReason } from "./helpers/utilities.js";
=======
import { isCancel, log, spinner, text } from "@clack/prompts";
import {
	JsonOutputHandler,
	type OutputHandler,
	TextOutputHandlerWithVisibility,
	createOutputHandler,
} from "./helpers/outputHandlers.js";
import { parseArgs, showHelp } from "./parseArgs.js";
>>>>>>> ce0ae90d
import { appleCalendarTools } from "./tools/appleCalendarTool.js";
import { appleContactsTools } from "./tools/appleContactsTool.js";
import { appleNotesTools } from "./tools/appleNotesTool.js";
import { bashTool } from "./tools/bashTool.js";
import { grepTool } from "./tools/grepTool.js";
import { textEditorTool } from "./tools/textEditorTool.js";
import type { Tool } from "./tools/types.js";
import { webFetchTool } from "./tools/webFetchTool.js";
import { webSearchTool } from "./tools/webSearchTool.js";

const tools: Tool[] = [
	...appleNotesTools,
	...appleCalendarTools,
	...appleContactsTools,
	textEditorTool,
	bashTool,
	grepTool,
	webSearchTool,
	webFetchTool,
];
const contextFile = process.env.CONTEXT_FILE_PATH || "./.agent/ASSISTANT.md";
const model = process.env.ANTHROPIC_MODEL || "claude-sonnet-4-5";
const maxTokens = Number.parseInt(
	process.env.ANTHROPIC_MAX_TOKENS || "1024",
	10,
);
const anthropic = new Anthropic({
	defaultHeaders: {
		"anthropic-beta": "web-fetch-2025-09-10",
	},
});
<<<<<<< HEAD

async function runInteractiveMode(systemPrompt: string): Promise<void> {
	const messages: Anthropic.Messages.MessageParam[] = [];
	const output = createInteractiveOutput();
=======

function loadContext(filePath: string): string {
	const contextInfo = handleView(filePath)?.content || "No context available";

	log.info(`Loaded context: ${contextInfo.length} characters.`);

	const systemPrompt = `
		You are a helpful assistant that can use tools to interact with the user's Apple Notes, Calendar, Contacts, local text files, execute bash commands, search the web, and fetch web content. Use the provided tools to fulfill user requests as needed.

		Available context:
		${contextInfo}

		When using tools, ensure the input is correctly formatted as JSON. If a tool returns an error or no result, inform the user appropriately.

		When using web search, you can autonomously search for current information, recent events, or data beyond your knowledge cutoff. Search results will include citations.

		When using web fetch, you can retrieve full text content from URLs (including PDFs). Use URLs from user messages or previous tool results - you cannot generate URLs yourself.
		`;
	return systemPrompt;
}

function stopReason(reason: Anthropic.Messages.StopReason | null): string {
	switch (reason) {
		case "max_tokens":
			return "Max tokens reached.";
		case "stop_sequence":
			return "Custom stop sequence encountered.";
		case "tool_use":
			return "Tool use initiated.";
		case "end_turn":
			return "Reached natural stopping point.";
		case "model_context_window_exceeded":
			return "Model context window exceeded.";
		case "pause_turn":
			return "Paused long-running turn.";
		case "refusal":
			return "Refusal to respond.";
		default:
			return "Unknown stop reason.";
	}
}

async function processToolCall(
	toolUse: Anthropic.Messages.ToolUseBlock,
	output: OutputHandler,
): Promise<Anthropic.ToolResultBlockParam | null> {
	const tool = tools.find((t) => t.tool.name === toolUse.name);
	if (!tool) {
		output.showError(`Unknown tool: ${toolUse.name}`);
		return {
			type: "tool_result",
			tool_use_id: toolUse.id,
			content: `Error: Unknown tool ${toolUse.name}`,
			is_error: true,
		};
	}

	// Check if this is a RunnableTool with local execution
	if (!isRunnableTool(tool)) {
		// This is a PlainTool (API-executed like web_search)
		// The API handles execution and returns results automatically
		// No local processing needed
		return null;
	}

	// Execute RunnableTool locally
	try {
		const input = tool.input.parse(toolUse.input);
		const result = await tool.run(input as any);
		return {
			type: "tool_result",
			tool_use_id: toolUse.id,
			content: result ? JSON.stringify(result) : "Error: No result returned",
			is_error: !result,
		};
	} catch (error) {
		output.showError(`Invalid input: ${JSON.stringify(error)}`);
		return {
			type: "tool_result",
			tool_use_id: toolUse.id,
			content: `Error: Invalid input - ${JSON.stringify(error)}`,
			is_error: true,
		};
	}
}

async function sendMessage(
	system: string,
	context: Anthropic.Messages.MessageParam[],
	output: OutputHandler | JsonOutputHandler,
): Promise<Anthropic.Messages.MessageParam[]> {
	const messages: Anthropic.Messages.MessageParam[] = [];
	const isJsonOutput = output instanceof JsonOutputHandler;

	output.startThinking();

	// Call the Anthropic API
	const msg = await anthropic.messages.create({
		model,
		tools: tools.map((t) => t.tool),
		system,
		max_tokens: maxTokens,
		messages: [...context],
	});
	messages.push({ role: "assistant", content: msg.content });
	output.stopThinking(stopReason(msg.stop_reason));

	// Add assistant message to JSON output
	if (isJsonOutput) {
		output.addAssistantMessage(msg.content);
		// Track usage if available
		if (msg.usage) {
			output.setUsage(msg.usage.input_tokens, msg.usage.output_tokens);
		}
	}

	// Process the response
	const toolResults: Anthropic.ToolResultBlockParam[] = [];

	for (const block of msg.content) {
		if (block.type === "text") {
			output.showMessage(block.text);
		} else if (block.type === "tool_use") {
			output.startTool(block.name);

			// Track tool input for JSON output
			if (isJsonOutput) {
				output.addToolCallInput(block.name, block.input);
			}

			const result = await processToolCall(block, output);
			// Only collect results for locally-executed tools
			// API-executed tools (like web_search) return null and are handled by the API
			if (result !== null) {
				const success = !result.is_error;
				output.stopTool(block.name, success, success ? "Success" : "Failed");

				// Track tool result for JSON output
				if (isJsonOutput) {
					output.addToolCallResult(block.name, result.content, success);
				}

				toolResults.push(result);
			} else {
				output.stopTool(block.name, true, "Executed by API");

				// Track API-executed tool for JSON output
				if (isJsonOutput) {
					output.addToolCallResult(block.name, "Executed by API", true);
				}
			}
		}
	}

	if (toolResults.length > 0) {
		messages.push({
			role: "user",
			content: toolResults,
		});
	}

	if (msg.stop_reason === "tool_use") {
		const newMessages = await sendMessage(
			system,
			[...context, ...messages],
			output,
		);
		messages.push(...newMessages);
	}

	return messages;
}

async function runInteractiveMode(systemPrompt: string): Promise<void> {
	const messages: Anthropic.Messages.MessageParam[] = [];
	const output = new TextOutputHandlerWithVisibility();
>>>>>>> ce0ae90d

	let value = await text({
		message: "How can I help you?",
	});

	while (!isCancel(value)) {
		messages.push({ role: "user", content: value });

		// Send the message to the model and get a final response
<<<<<<< HEAD
		const newMessages = await sendMessage(
			anthropic,
			model,
			maxTokens,
			tools,
			systemPrompt,
			messages,
			output,
			stopReason,
		);
=======
		const newMessages = await sendMessage(systemPrompt, messages, output);
>>>>>>> ce0ae90d
		messages.push(...newMessages);

		// Prompt for the next input
		value = await text({
			message: "How can I help you?",
		});
	}

	log.success("Goodbye!");
}

async function runNonInteractiveMode(
	systemPrompt: string,
	message: string,
	format: "json" | "text",
	verbose: boolean,
): Promise<void> {
	const messages: Anthropic.Messages.MessageParam[] = [];
<<<<<<< HEAD
	const output = createNonInteractiveOutput();
=======
	const output = createOutputHandler(format, verbose, model);
>>>>>>> ce0ae90d

	messages.push({ role: "user", content: message });

	// Track user message for JSON output
	if (output instanceof JsonOutputHandler) {
		output.addUserMessage(message);
	}

	// Send the message to the model and get a final response
<<<<<<< HEAD
	const newMessages = await sendMessage(
		anthropic,
		model,
		maxTokens,
		tools,
		systemPrompt,
		messages,
		output,
		stopReason,
	);
=======
	const newMessages = await sendMessage(systemPrompt, messages, output);
>>>>>>> ce0ae90d
	messages.push(...newMessages);

	// Output JSON if that format was requested
	if (output instanceof JsonOutputHandler) {
		output.output();
	}
}

async function main() {
	const systemPrompt = loadContext(contextFile);

	// Parse command-line arguments (skip first two: node and script path)
	const args = process.argv.slice(2);

	try {
		const parsed = parseArgs(args);

		if (parsed.help) {
			showHelp();
			process.exit(0);
		}

		if (parsed.message) {
			// Non-interactive mode
			await runNonInteractiveMode(
				systemPrompt,
				parsed.message,
				parsed.format,
				parsed.verbose,
			);
		} else {
			// Interactive mode
			await runInteractiveMode(systemPrompt);
		}
	} catch (error) {
		if (error instanceof Error) {
			console.error(`Error: ${error.message}`);
			showHelp();
			process.exit(1);
		}
		throw error;
	}
}

main();<|MERGE_RESOLUTION|>--- conflicted
+++ resolved
@@ -1,24 +1,14 @@
 import "dotenv/config";
 import Anthropic from "@anthropic-ai/sdk";
-<<<<<<< HEAD
 import { isCancel, log, text } from "@clack/prompts";
 import {
-	createInteractiveOutput,
-	createNonInteractiveOutput,
-} from "./helpers/outputHandler.js";
+	JsonOutputHandler,
+	TextOutputHandlerWithVisibility,
+	createOutputHandler,
+} from "./helpers/outputHandlers.js";
 import { parseArgs, showHelp } from "./helpers/parseArgs.js";
 import { sendMessage } from "./helpers/toolRunner.js";
 import { loadContext, stopReason } from "./helpers/utilities.js";
-=======
-import { isCancel, log, spinner, text } from "@clack/prompts";
-import {
-	JsonOutputHandler,
-	type OutputHandler,
-	TextOutputHandlerWithVisibility,
-	createOutputHandler,
-} from "./helpers/outputHandlers.js";
-import { parseArgs, showHelp } from "./parseArgs.js";
->>>>>>> ce0ae90d
 import { appleCalendarTools } from "./tools/appleCalendarTool.js";
 import { appleContactsTools } from "./tools/appleContactsTool.js";
 import { appleNotesTools } from "./tools/appleNotesTool.js";
@@ -50,189 +40,10 @@
 		"anthropic-beta": "web-fetch-2025-09-10",
 	},
 });
-<<<<<<< HEAD
-
-async function runInteractiveMode(systemPrompt: string): Promise<void> {
-	const messages: Anthropic.Messages.MessageParam[] = [];
-	const output = createInteractiveOutput();
-=======
-
-function loadContext(filePath: string): string {
-	const contextInfo = handleView(filePath)?.content || "No context available";
-
-	log.info(`Loaded context: ${contextInfo.length} characters.`);
-
-	const systemPrompt = `
-		You are a helpful assistant that can use tools to interact with the user's Apple Notes, Calendar, Contacts, local text files, execute bash commands, search the web, and fetch web content. Use the provided tools to fulfill user requests as needed.
-
-		Available context:
-		${contextInfo}
-
-		When using tools, ensure the input is correctly formatted as JSON. If a tool returns an error or no result, inform the user appropriately.
-
-		When using web search, you can autonomously search for current information, recent events, or data beyond your knowledge cutoff. Search results will include citations.
-
-		When using web fetch, you can retrieve full text content from URLs (including PDFs). Use URLs from user messages or previous tool results - you cannot generate URLs yourself.
-		`;
-	return systemPrompt;
-}
-
-function stopReason(reason: Anthropic.Messages.StopReason | null): string {
-	switch (reason) {
-		case "max_tokens":
-			return "Max tokens reached.";
-		case "stop_sequence":
-			return "Custom stop sequence encountered.";
-		case "tool_use":
-			return "Tool use initiated.";
-		case "end_turn":
-			return "Reached natural stopping point.";
-		case "model_context_window_exceeded":
-			return "Model context window exceeded.";
-		case "pause_turn":
-			return "Paused long-running turn.";
-		case "refusal":
-			return "Refusal to respond.";
-		default:
-			return "Unknown stop reason.";
-	}
-}
-
-async function processToolCall(
-	toolUse: Anthropic.Messages.ToolUseBlock,
-	output: OutputHandler,
-): Promise<Anthropic.ToolResultBlockParam | null> {
-	const tool = tools.find((t) => t.tool.name === toolUse.name);
-	if (!tool) {
-		output.showError(`Unknown tool: ${toolUse.name}`);
-		return {
-			type: "tool_result",
-			tool_use_id: toolUse.id,
-			content: `Error: Unknown tool ${toolUse.name}`,
-			is_error: true,
-		};
-	}
-
-	// Check if this is a RunnableTool with local execution
-	if (!isRunnableTool(tool)) {
-		// This is a PlainTool (API-executed like web_search)
-		// The API handles execution and returns results automatically
-		// No local processing needed
-		return null;
-	}
-
-	// Execute RunnableTool locally
-	try {
-		const input = tool.input.parse(toolUse.input);
-		const result = await tool.run(input as any);
-		return {
-			type: "tool_result",
-			tool_use_id: toolUse.id,
-			content: result ? JSON.stringify(result) : "Error: No result returned",
-			is_error: !result,
-		};
-	} catch (error) {
-		output.showError(`Invalid input: ${JSON.stringify(error)}`);
-		return {
-			type: "tool_result",
-			tool_use_id: toolUse.id,
-			content: `Error: Invalid input - ${JSON.stringify(error)}`,
-			is_error: true,
-		};
-	}
-}
-
-async function sendMessage(
-	system: string,
-	context: Anthropic.Messages.MessageParam[],
-	output: OutputHandler | JsonOutputHandler,
-): Promise<Anthropic.Messages.MessageParam[]> {
-	const messages: Anthropic.Messages.MessageParam[] = [];
-	const isJsonOutput = output instanceof JsonOutputHandler;
-
-	output.startThinking();
-
-	// Call the Anthropic API
-	const msg = await anthropic.messages.create({
-		model,
-		tools: tools.map((t) => t.tool),
-		system,
-		max_tokens: maxTokens,
-		messages: [...context],
-	});
-	messages.push({ role: "assistant", content: msg.content });
-	output.stopThinking(stopReason(msg.stop_reason));
-
-	// Add assistant message to JSON output
-	if (isJsonOutput) {
-		output.addAssistantMessage(msg.content);
-		// Track usage if available
-		if (msg.usage) {
-			output.setUsage(msg.usage.input_tokens, msg.usage.output_tokens);
-		}
-	}
-
-	// Process the response
-	const toolResults: Anthropic.ToolResultBlockParam[] = [];
-
-	for (const block of msg.content) {
-		if (block.type === "text") {
-			output.showMessage(block.text);
-		} else if (block.type === "tool_use") {
-			output.startTool(block.name);
-
-			// Track tool input for JSON output
-			if (isJsonOutput) {
-				output.addToolCallInput(block.name, block.input);
-			}
-
-			const result = await processToolCall(block, output);
-			// Only collect results for locally-executed tools
-			// API-executed tools (like web_search) return null and are handled by the API
-			if (result !== null) {
-				const success = !result.is_error;
-				output.stopTool(block.name, success, success ? "Success" : "Failed");
-
-				// Track tool result for JSON output
-				if (isJsonOutput) {
-					output.addToolCallResult(block.name, result.content, success);
-				}
-
-				toolResults.push(result);
-			} else {
-				output.stopTool(block.name, true, "Executed by API");
-
-				// Track API-executed tool for JSON output
-				if (isJsonOutput) {
-					output.addToolCallResult(block.name, "Executed by API", true);
-				}
-			}
-		}
-	}
-
-	if (toolResults.length > 0) {
-		messages.push({
-			role: "user",
-			content: toolResults,
-		});
-	}
-
-	if (msg.stop_reason === "tool_use") {
-		const newMessages = await sendMessage(
-			system,
-			[...context, ...messages],
-			output,
-		);
-		messages.push(...newMessages);
-	}
-
-	return messages;
-}
 
 async function runInteractiveMode(systemPrompt: string): Promise<void> {
 	const messages: Anthropic.Messages.MessageParam[] = [];
 	const output = new TextOutputHandlerWithVisibility();
->>>>>>> ce0ae90d
 
 	let value = await text({
 		message: "How can I help you?",
@@ -242,7 +53,6 @@
 		messages.push({ role: "user", content: value });
 
 		// Send the message to the model and get a final response
-<<<<<<< HEAD
 		const newMessages = await sendMessage(
 			anthropic,
 			model,
@@ -253,9 +63,6 @@
 			output,
 			stopReason,
 		);
-=======
-		const newMessages = await sendMessage(systemPrompt, messages, output);
->>>>>>> ce0ae90d
 		messages.push(...newMessages);
 
 		// Prompt for the next input
@@ -274,11 +81,7 @@
 	verbose: boolean,
 ): Promise<void> {
 	const messages: Anthropic.Messages.MessageParam[] = [];
-<<<<<<< HEAD
-	const output = createNonInteractiveOutput();
-=======
 	const output = createOutputHandler(format, verbose, model);
->>>>>>> ce0ae90d
 
 	messages.push({ role: "user", content: message });
 
@@ -288,7 +91,6 @@
 	}
 
 	// Send the message to the model and get a final response
-<<<<<<< HEAD
 	const newMessages = await sendMessage(
 		anthropic,
 		model,
@@ -299,9 +101,6 @@
 		output,
 		stopReason,
 	);
-=======
-	const newMessages = await sendMessage(systemPrompt, messages, output);
->>>>>>> ce0ae90d
 	messages.push(...newMessages);
 
 	// Output JSON if that format was requested
